--- conflicted
+++ resolved
@@ -5,7 +5,15 @@
 import time
 from collections.abc import AsyncIterable
 from dataclasses import dataclass
-from typing import TYPE_CHECKING, Generic, Literal, Protocol, TypeVar, Union, runtime_checkable
+from typing import (
+    TYPE_CHECKING,
+    Generic,
+    Literal,
+    Protocol,
+    TypeVar,
+    Union,
+    runtime_checkable,
+)
 
 from livekit import rtc
 
@@ -14,7 +22,12 @@
 from ..job import get_job_context
 from ..llm import ChatContext
 from ..log import logger
-from ..types import DEFAULT_API_CONNECT_OPTIONS, NOT_GIVEN, APIConnectOptions, NotGivenOr
+from ..types import (
+    DEFAULT_API_CONNECT_OPTIONS,
+    NOT_GIVEN,
+    APIConnectOptions,
+    NotGivenOr,
+)
 from ..utils.misc import is_given
 from . import io, room_io
 from .agent import Agent
@@ -61,7 +74,9 @@
 
 Userdata_T = TypeVar("Userdata_T")
 
-TurnDetectionMode = Union[Literal["stt", "vad", "realtime_llm", "manual"], _TurnDetector]
+TurnDetectionMode = Union[
+    Literal["stt", "vad", "realtime_llm", "manual"], _TurnDetector
+]
 """
 The mode of turn detection to use.
 
@@ -230,7 +245,9 @@
         self._tts_error_counts = 0
 
         # configurable IO
-        self._input = io.AgentInput(self._on_video_input_changed, self._on_audio_input_changed)
+        self._input = io.AgentInput(
+            self._on_video_input_changed, self._on_audio_input_changed
+        )
         self._output = io.AgentOutput(
             self._on_video_output_changed,
             self._on_audio_output_changed,
@@ -356,7 +373,9 @@
                     )
 
                 chat_cli = ChatCLI(self)
-                tasks.append(asyncio.create_task(chat_cli.start(), name="_chat_cli_start"))
+                tasks.append(
+                    asyncio.create_task(chat_cli.start(), name="_chat_cli_start")
+                )
 
             elif is_given(room) and not self._room_io:
                 room_input_options = copy.copy(
@@ -393,10 +412,16 @@
                     input_options=room_input_options,
                     output_options=room_output_options,
                 )
-                tasks.append(asyncio.create_task(self._room_io.start(), name="_room_io_start"))
+                tasks.append(
+                    asyncio.create_task(self._room_io.start(), name="_room_io_start")
+                )
 
             else:
-                if not self._room_io and not self.output.audio and not self.output.transcription:
+                if (
+                    not self._room_io
+                    and not self.output.audio
+                    and not self.output.transcription
+                ):
                     logger.warning(
                         "session starts without output, forgetting to pass `room` to `AgentSession.start()`?"  # noqa: E501
                     )
@@ -406,7 +431,9 @@
                 job_ctx = get_job_context()
                 if self._room_io:
                     # automatically connect to the room when room io is used
-                    tasks.append(asyncio.create_task(job_ctx.connect(), name="_job_ctx_connect"))
+                    tasks.append(
+                        asyncio.create_task(job_ctx.connect(), name="_job_ctx_connect")
+                    )
 
                 if not self._job_context_cb_registered:
                     job_ctx.add_tracing_callback(self._trace_chat_ctx)
@@ -417,17 +444,13 @@
             except RuntimeError:
                 pass  # ignore
 
-<<<<<<< HEAD
-            await self._update_activity(self._agent)
-=======
             # it is ok to await it directly, there is no previous task to drain
-            tasks.append(asyncio.create_task(self._update_activity_task(self._agent)))
+            tasks.append(asyncio.create_task(self._update_activity(self._agent)))
 
             try:
                 await asyncio.gather(*tasks)
             finally:
                 await utils.aio.cancel_and_wait(*tasks)
->>>>>>> ea3371de
 
             # important: no await should be done after this!
 
@@ -449,8 +472,12 @@
             return  # can happen at startup
 
         chat_ctx = self._activity.agent.chat_ctx
-        debug.Tracing.store_kv("chat_ctx", chat_ctx.to_dict(exclude_function_call=False))
-        debug.Tracing.store_kv("history", self.history.to_dict(exclude_function_call=False))
+        debug.Tracing.store_kv(
+            "chat_ctx", chat_ctx.to_dict(exclude_function_call=False)
+        )
+        debug.Tracing.store_kv(
+            "history", self.history.to_dict(exclude_function_call=False)
+        )
 
     async def drain(self) -> None:
         if self._activity is None:
@@ -463,7 +490,11 @@
         self,
         *,
         reason: CloseReason,
-        error: llm.LLMError | stt.STTError | tts.TTSError | llm.RealtimeModelError | None = None,
+        error: llm.LLMError
+        | stt.STTError
+        | tts.TTSError
+        | llm.RealtimeModelError
+        | None = None,
     ) -> None:
         async with self._lock:
             if not self._started:
@@ -578,7 +609,9 @@
 
         if self._activity.scheduling_paused:
             if self._next_activity is None:
-                raise RuntimeError("AgentSession is closing, cannot use generate_reply()")
+                raise RuntimeError(
+                    "AgentSession is closing, cannot use generate_reply()"
+                )
 
             return self._next_activity._generate_reply(
                 user_message=user_message,
@@ -652,12 +685,16 @@
 
             if new_activity == "start":
                 if agent._activity is not None:
-                    raise RuntimeError("cannot start agent: an activity is already running")
+                    raise RuntimeError(
+                        "cannot start agent: an activity is already running"
+                    )
 
                 self._next_activity = AgentActivity(agent, self)
             elif new_activity == "resume":
                 if agent._activity is None:
-                    raise RuntimeError("cannot resume agent: no existing active activity to resume")
+                    raise RuntimeError(
+                        "cannot resume agent: no existing active activity to resume"
+                    )
 
                 self._next_activity = agent._activity
 
@@ -696,7 +733,9 @@
             if self._tts_error_counts <= self.conn_options.max_unrecoverable_errors:
                 return
 
-        logger.error("AgentSession is closing due to unrecoverable error", exc_info=error.error)
+        logger.error(
+            "AgentSession is closing due to unrecoverable error", exc_info=error.error
+        )
 
         def on_close_done(_: asyncio.Task[None]) -> None:
             self._closing_task = None
@@ -724,7 +763,9 @@
 
         async for frame in video_input:
             if self._activity is not None:
-                if self._video_sampler is not None and not self._video_sampler(frame, self):
+                if self._video_sampler is not None and not self._video_sampler(
+                    frame, self
+                ):
                     continue  # ignore this frame
 
                 self._activity.push_video(frame)
@@ -759,7 +800,8 @@
         old_state = self._agent_state
         self._agent_state = state
         self.emit(
-            "agent_state_changed", AgentStateChangedEvent(old_state=old_state, new_state=state)
+            "agent_state_changed",
+            AgentStateChangedEvent(old_state=old_state, new_state=state),
         )
 
     def _update_user_state(self, state: UserState) -> None:
@@ -773,7 +815,10 @@
 
         old_state = self._user_state
         self._user_state = state
-        self.emit("user_state_changed", UserStateChangedEvent(old_state=old_state, new_state=state))
+        self.emit(
+            "user_state_changed",
+            UserStateChangedEvent(old_state=old_state, new_state=state),
+        )
 
     def _conversation_item_added(self, message: llm.ChatMessage) -> None:
         self._chat_ctx.insert(message)
